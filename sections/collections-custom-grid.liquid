<collections-grid-component>
  <div id="section-{{ section.id }}" class="collections-grid-wrapper{% if section.settings.custom_class != blank %} {{ section.settings.custom_class }}{% endif %}">
  <div class="collections-grid-container">
    {% if section.blocks.size > 0 %}
      <div class="collections-grid">
        {% for block in section.blocks %}
          {% if block.type == 'collection_item' %}
            <div class="collections-grid__item" data-block-id="{{ block.id }}" ref="items[]" {{ block.shopify_attributes }}>
              {% if block.settings.collection_link != blank %}
                <a href="{{ block.settings.collection_link }}" class="collections-grid__link">
              {% endif %}

              <div class="collections-grid__image-wrapper">
                {% if block.settings.collection_image != blank %}
                  <img
                    src="{{ block.settings.collection_image | image_url: width: 1500 }}"
                    srcset="{{ block.settings.collection_image | image_url: width: 400 }} 400w,
                            {{ block.settings.collection_image | image_url: width: 800 }} 800w,
                            {{ block.settings.collection_image | image_url: width: 1200 }} 1200w,
                            {{ block.settings.collection_image | image_url: width: 1500 }} 1500w"
                    sizes="(min-width: 750px) 50vw, 100vw"
                    alt="{{ block.settings.collection_title | escape }}"
                    class="collections-grid__image"
                    loading="lazy"
                    width="{{ block.settings.collection_image.width }}"
                    height="{{ block.settings.collection_image.height }}"
                  >
                {% else %}
                  {{ 'collection-1' | placeholder_svg_tag: 'collections-grid__placeholder' }}
                {% endif %}

                {% if block.settings.show_overlay %}
                  <div class="collections-grid__overlay"></div>
                {% endif %}
              </div>

              {% if block.settings.collection_title != blank %}
                <div class="collections-grid__content">
                  <h2 class="collections-grid__title">{{ block.settings.collection_title }}</h2>
                  {% if block.settings.show_arrow %}
                    <div class="collections-grid__arrow">
                      <svg width="24" height="24" viewBox="0 0 24 24" fill="none" xmlns="http://www.w3.org/2000/svg">
                        <path d="M5 12H19M19 12L12 5M19 12L12 19" stroke="currentColor" stroke-width="2" stroke-linecap="round" stroke-linejoin="round"/>
                      </svg>
                    </div>
                  {% endif %}
                </div>
              {% endif %}

              {% if block.settings.collection_link != blank %}
                </a>
              {% endif %}
            </div>
          {% endif %}
        {% endfor %}
      </div>
    {% endif %}
  </div>
  </div>
</collections-grid-component>

<script src="{{ 'collections-grid.js' | asset_url }}" type="module" defer></script>

<style>
  :root {
    --collections-grid-gap: 0px;
    --collections-grid-overlay-opacity: 0.2;
  }

  .collections-grid-wrapper {
    width: 100%;
    overflow: hidden;
  }

  .collections-grid-container {
    width: 100%;
    max-width: var(--collections-grid-max-width, 100%);
    margin: 0 auto;
  }

  .collections-grid {
    display: grid;
    grid-template-columns: repeat(auto-fit, minmax(300px, 1fr));
    gap: var(--collections-grid-gap);
  }

  .collections-grid__item {
    position: relative;
    width: 100%;
    aspect-ratio: var(--collections-grid-aspect-ratio, 3/4);
    overflow: hidden;
    cursor: pointer;
  }

  .collections-grid__link {
    display: block;
    width: 100%;
    height: 100%;
    text-decoration: none;
    color: inherit;
  }

  .collections-grid__image-wrapper {
    position: relative;
    width: 100%;
    height: 100%;
  }

  .collections-grid__image,
  .collections-grid__placeholder {
    width: 100%;
    height: 100%;
    object-fit: cover;
    display: block;
  }

  .collections-grid__overlay {
    position: absolute;
    top: 0;
    left: 0;
    right: 0;
    bottom: 0;
    background-color: var(--collections-grid-overlay-color, #000);
    opacity: var(--collections-grid-overlay-opacity);
    pointer-events: none;
    transition: opacity 0.3s ease;
  }

  .collections-grid__item:hover .collections-grid__overlay {
    opacity: var(--collections-grid-overlay-hover-opacity, 0.4);
  }

  .collections-grid__content {
    position: absolute;
    bottom: 0;
    left: 0;
    right: 0;
    padding: var(--collections-grid-content-padding, 30px);
    z-index: 2;
    display: flex;
    align-items: center;
    justify-content: space-between;
<<<<<<< HEAD
=======
    transition: opacity 0.2s ease, visibility 0.2s ease;
  }

  .collections-grid__content.is-sticky {
    position: fixed;
    bottom: 40px;
    left: 0;
    right: 0;
    z-index: 10;
  }

  .collections-grid__content.is-hidden {
    opacity: 0;
    visibility: hidden;
>>>>>>> b9e39b7c
  }

  .collections-grid__title {
    font-weight: var(--collections-grid-title-weight, 700);
    line-height: 1.2;
    margin: 0;
    color: var(--collections-grid-title-color, #fff);
    text-transform: var(--collections-grid-title-transform, uppercase);
    letter-spacing: var(--collections-grid-title-spacing, 0.02em);
  }

  .collections-grid__arrow {
    display: flex;
    align-items: center;
    justify-content: center;
    width: 40px;
    height: 40px;
    color: var(--collections-grid-arrow-color, #fff);
    opacity: 0;
    transform: translateX(-10px);
    transition: opacity 0.3s ease, transform 0.3s ease;
  }

  .collections-grid__item:hover .collections-grid__arrow {
    opacity: 1;
    transform: translateX(0);
  }

  @media screen and (max-width: 749px) {
    .collections-grid {
      grid-template-columns: 1fr;
    }

    .collections-grid__title {
      font-size: var(--collections-grid-title-size-mobile, 32px);
    }

    .collections-grid__content {
      padding: var(--collections-grid-content-padding-mobile, 20px);
    }

    .collections-grid__item {
      aspect-ratio: var(--collections-grid-aspect-ratio-mobile, 4/5);
    }
  }
</style>

<style>
  #section-{{ section.id }} {
    background-color: {{ section.settings.background_color }};
    padding-top: {{ section.settings.padding_top_mobile }}px;
    padding-bottom: {{ section.settings.padding_bottom_mobile }}px;
  }

  #section-{{ section.id }} .collections-grid-container {
    max-width: {{ section.settings.section_max_width }}px;
    padding-left: {{ section.settings.padding_horizontal_mobile }}px;
    padding-right: {{ section.settings.padding_horizontal_mobile }}px;
  }

  #section-{{ section.id }} .collections-grid {
    gap: {{ section.settings.grid_gap }}px;
  }

  #section-{{ section.id }} .collections-grid__item {
    aspect-ratio: {{ section.settings.aspect_ratio_desktop }};
  }

  #section-{{ section.id }} .collections-grid__overlay {
    background-color: {{ section.settings.overlay_color }};
    opacity: {{ section.settings.overlay_opacity | divided_by: 100.0 }};
  }

  #section-{{ section.id }} .collections-grid__item:hover .collections-grid__overlay {
    opacity: {{ section.settings.overlay_hover_opacity | divided_by: 100.0 }};
  }

  #section-{{ section.id }} .collections-grid__content {
    padding: {{ section.settings.content_padding_desktop }}px;
  }

  #section-{{ section.id }} .collections-grid__arrow {
    color: {{ section.settings.arrow_color }};
  }

  @media screen and (min-width: 750px) {
    #section-{{ section.id }} {
      padding-top: {{ section.settings.padding_top_desktop }}px;
      padding-bottom: {{ section.settings.padding_bottom_desktop }}px;
    }

    #section-{{ section.id }} .collections-grid-container {
      padding-left: {{ section.settings.padding_horizontal_desktop }}px;
      padding-right: {{ section.settings.padding_horizontal_desktop }}px;
    }

    #section-{{ section.id }} .collections-grid {
      grid-template-columns: repeat({{ section.settings.columns_desktop }}, 1fr);
    }
  }

  @media screen and (max-width: 749px) {
    #section-{{ section.id }} .collections-grid__item {
      {% if section.settings.aspect_ratio_mobile == 'screen' %}
        height: 100vh;
        height: 100svh;
        aspect-ratio: auto;
      {% else %}
        aspect-ratio: {{ section.settings.aspect_ratio_mobile }};
      {% endif %}
    }

    #section-{{ section.id }} .collections-grid__content {
      padding: {{ section.settings.content_padding_mobile }}px;
    }

    #section-{{ section.id }} .collections-grid {
      {% if section.settings.aspect_ratio_mobile == 'screen' %}
        grid-template-columns: 1fr;
      {% else %}
        grid-template-columns: repeat({{ section.settings.columns_mobile }}, 1fr);
      {% endif %}
    }
  }

  {% for block in section.blocks %}
    {% if block.type == 'collection_item' %}
      #section-{{ section.id }} .collections-grid__item[data-block-id="{{ block.id }}"] .collections-grid__title {
        font-size: {{ block.settings.title_size_desktop }}px;
        color: {{ block.settings.title_color }};
        font-weight: {{ block.settings.title_weight }};
        text-transform: {% if block.settings.title_uppercase %}uppercase{% else %}none{% endif %};
      }

      @media screen and (max-width: 749px) {
        #section-{{ section.id }} .collections-grid__item[data-block-id="{{ block.id }}"] .collections-grid__title {
          font-size: {{ block.settings.title_size_mobile }}px;
        }
      }
    {% endif %}
  {% endfor %}
</style>

{% schema %}
{
  "name": "Collections Grid",
  "class": "section-collections-grid",
  "settings": [
    {
      "type": "header",
      "content": "Section Settings"
    },
    {
      "type": "text",
      "id": "section_max_width",
      "label": "Section max width",
      "default": "1920",
      "info": "Maximum width in pixels"
    },
    {
      "type": "color",
      "id": "background_color",
      "label": "Background color",
      "default": "#ffffff"
    },
    {
      "type": "text",
      "id": "custom_class",
      "label": "Custom CSS class",
      "info": "Add custom classes separated by spaces"
    },
    {
      "type": "header",
      "content": "Layout Settings"
    },
    {
      "type": "range",
      "id": "columns_desktop",
      "min": 1,
      "max": 4,
      "step": 1,
      "default": 2,
      "label": "Columns (Desktop)"
    },
    {
      "type": "range",
      "id": "columns_mobile",
      "min": 1,
      "max": 3,
      "step": 1,
      "default": 1,
      "label": "Columns (Mobile)"
    },
    {
      "type": "range",
      "id": "grid_gap",
      "min": 0,
      "max": 100,
      "step": 2,
      "default": 0,
      "label": "Grid gap",
      "unit": "px"
    },
    {
      "type": "select",
      "id": "aspect_ratio_desktop",
      "label": "Aspect ratio (Desktop)",
      "options": [
        {
          "value": "1/1",
          "label": "Square (1:1)"
        },
        {
          "value": "3/4",
          "label": "Portrait (3:4)"
        },
        {
          "value": "4/5",
          "label": "Portrait (4:5)"
        },
        {
          "value": "2/3",
          "label": "Portrait (2:3)"
        },
        {
          "value": "16/9",
          "label": "Landscape (16:9)"
        },
        {
          "value": "4/3",
          "label": "Landscape (4:3)"
        }
      ],
      "default": "3/4"
    },
    {
      "type": "select",
      "id": "aspect_ratio_mobile",
      "label": "Aspect ratio (Mobile)",
      "options": [
        {
          "value": "1/1",
          "label": "Square (1:1)"
        },
        {
          "value": "3/4",
          "label": "Portrait (3:4)"
        },
        {
          "value": "4/5",
          "label": "Portrait (4:5)"
        },
        {
          "value": "2/3",
          "label": "Portrait (2:3)"
        },
        {
          "value": "16/9",
          "label": "Landscape (16:9)"
        },
        {
          "value": "4/3",
          "label": "Landscape (4:3)"
        },
        {
          "value": "4/9",
          "label": "Portrait (4:9)"
        },
        {
          "value": "screen",
          "label": "Screen Height"
        }
      ],
      "default": "4/5"
    },
    {
      "type": "header",
      "content": "Overlay Settings"
    },
    {
      "type": "color",
      "id": "overlay_color",
      "label": "Overlay color",
      "default": "#000000"
    },
    {
      "type": "range",
      "id": "overlay_opacity",
      "min": 0,
      "max": 100,
      "step": 5,
      "default": 20,
      "label": "Overlay opacity",
      "unit": "%"
    },
    {
      "type": "range",
      "id": "overlay_hover_opacity",
      "min": 0,
      "max": 100,
      "step": 5,
      "default": 40,
      "label": "Overlay hover opacity",
      "unit": "%"
    },
    {
      "type": "header",
      "content": "Arrow Settings"
    },
    {
      "type": "color",
      "id": "arrow_color",
      "label": "Arrow color",
      "default": "#ffffff"
    },
    {
      "type": "header",
      "content": "Spacing - Desktop"
    },
    {
      "type": "range",
      "id": "padding_top_desktop",
      "min": 0,
      "max": 200,
      "step": 4,
      "default": 60,
      "label": "Padding top",
      "unit": "px"
    },
    {
      "type": "range",
      "id": "padding_bottom_desktop",
      "min": 0,
      "max": 200,
      "step": 4,
      "default": 60,
      "label": "Padding bottom",
      "unit": "px"
    },
    {
      "type": "range",
      "id": "padding_horizontal_desktop",
      "min": 0,
      "max": 200,
      "step": 4,
      "default": 0,
      "label": "Padding horizontal",
      "unit": "px"
    },
    {
      "type": "range",
      "id": "content_padding_desktop",
      "min": 0,
      "max": 100,
      "step": 2,
      "default": 40,
      "label": "Content padding",
      "unit": "px"
    },
    {
      "type": "header",
      "content": "Spacing - Mobile"
    },
    {
      "type": "range",
      "id": "grid_gap_mobile",
      "min": 0,
      "max": 100,
      "step": 2,
      "default": 4,
      "label": "Grid gap",
      "unit": "px"
    },
    {
      "type": "range",
      "id": "padding_top_mobile",
      "min": 0,
      "max": 200,
      "step": 4,
      "default": 40,
      "label": "Padding top",
      "unit": "px"
    },
    {
      "type": "range",
      "id": "padding_bottom_mobile",
      "min": 0,
      "max": 200,
      "step": 4,
      "default": 40,
      "label": "Padding bottom",
      "unit": "px"
    },
    {
      "type": "range",
      "id": "padding_horizontal_mobile",
      "min": 0,
      "max": 100,
      "step": 2,
      "default": 0,
      "label": "Padding horizontal",
      "unit": "px"
    },
    {
      "type": "range",
      "id": "content_padding_mobile",
      "min": 0,
      "max": 100,
      "step": 2,
      "default": 24,
      "label": "Content padding",
      "unit": "px"
    }
  ],
  "blocks": [
    {
      "type": "collection_item",
      "name": "Collection Item",
      "settings": [
        {
          "type": "header",
          "content": "Image Settings"
        },
        {
          "type": "image_picker",
          "id": "collection_image",
          "label": "Collection image"
        },
        {
          "type": "url",
          "id": "collection_link",
          "label": "Collection link"
        },
        {
          "type": "checkbox",
          "id": "show_overlay",
          "label": "Show overlay",
          "default": true
        },
        {
          "type": "header",
          "content": "Title Settings"
        },
        {
          "type": "text",
          "id": "collection_title",
          "label": "Collection title",
          "default": "Collection"
        },
        {
          "type": "range",
          "id": "title_size_desktop",
          "min": 16,
          "max": 100,
          "step": 2,
          "default": 48,
          "label": "Title size (Desktop)",
          "unit": "px"
        },
        {
          "type": "range",
          "id": "title_size_mobile",
          "min": 16,
          "max": 80,
          "step": 2,
          "default": 32,
          "label": "Title size (Mobile)",
          "unit": "px"
        },
        {
          "type": "color",
          "id": "title_color",
          "label": "Title color",
          "default": "#ffffff"
        },
        {
          "type": "select",
          "id": "title_weight",
          "label": "Title weight",
          "options": [
            {
              "value": "400",
              "label": "Normal"
            },
            {
              "value": "500",
              "label": "Medium"
            },
            {
              "value": "600",
              "label": "Semi Bold"
            },
            {
              "value": "700",
              "label": "Bold"
            },
            {
              "value": "800",
              "label": "Extra Bold"
            }
          ],
          "default": "700"
        },
        {
          "type": "checkbox",
          "id": "title_uppercase",
          "label": "Uppercase title",
          "default": true
        },
        {
          "type": "header",
          "content": "Arrow Settings"
        },
        {
          "type": "checkbox",
          "id": "show_arrow",
          "label": "Show arrow on hover",
          "default": true
        }
      ]
    }
  ],
  "presets": [
    {
      "name": "Collections Grid",
      "blocks": [
        {
          "type": "collection_item",
          "settings": {
            "collection_title": "TEES"
          }
        },
        {
          "type": "collection_item",
          "settings": {
            "collection_title": "DENIMS"
          }
        }
      ]
    }
  ]
}
{% endschema %}<|MERGE_RESOLUTION|>--- conflicted
+++ resolved
@@ -140,23 +140,6 @@
     display: flex;
     align-items: center;
     justify-content: space-between;
-<<<<<<< HEAD
-=======
-    transition: opacity 0.2s ease, visibility 0.2s ease;
-  }
-
-  .collections-grid__content.is-sticky {
-    position: fixed;
-    bottom: 40px;
-    left: 0;
-    right: 0;
-    z-index: 10;
-  }
-
-  .collections-grid__content.is-hidden {
-    opacity: 0;
-    visibility: hidden;
->>>>>>> b9e39b7c
   }
 
   .collections-grid__title {
@@ -185,6 +168,50 @@
     transform: translateX(0);
   }
 
+  /* Sticky title for mobile */
+  .collections-grid__sticky-title {
+    position: fixed;
+    bottom: 40px;
+    left: 0;
+    right: 0;
+    z-index: 100;
+    pointer-events: none;
+    opacity: 0;
+    visibility: hidden;
+    transition: opacity 0.3s ease, visibility 0.3s ease;
+  }
+
+  .collections-grid__sticky-title.is-visible {
+    opacity: 1;
+    visibility: visible;
+    pointer-events: auto;
+  }
+
+  .collections-grid__sticky-link {
+    display: flex;
+    align-items: center;
+    justify-content: space-between;
+    padding: 30px;
+    text-decoration: none;
+    color: inherit;
+  }
+
+  .collections-grid__sticky-text {
+    margin: 0;
+    text-shadow: 0 2px 8px rgba(0, 0, 0, 0.3);
+    /* Font styles are copied dynamically from active title via JavaScript */
+  }
+
+  .collections-grid__sticky-arrow {
+    display: flex;
+    align-items: center;
+    justify-content: center;
+    width: 40px;
+    height: 40px;
+    filter: drop-shadow(0 2px 4px rgba(0, 0, 0, 0.3));
+    /* Color is copied dynamically from active arrow via JavaScript */
+  }
+
   @media screen and (max-width: 749px) {
     .collections-grid {
       grid-template-columns: 1fr;
@@ -200,6 +227,13 @@
 
     .collections-grid__item {
       aspect-ratio: var(--collections-grid-aspect-ratio-mobile, 4/5);
+    }
+  }
+
+  /* Hide sticky title on desktop */
+  @media screen and (min-width: 750px) {
+    .collections-grid__sticky-title {
+      display: none;
     }
   }
 </style>
