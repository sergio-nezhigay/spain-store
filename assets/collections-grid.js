import { Component } from '@theme/component';

/**
 * CollectionsGrid component
 *
<<<<<<< HEAD
 * Tracks collection grid scroll position and logs debug information
 * when content elements are near the screen bottom on mobile.
=======
 * Handles title repositioning when approaching screen bottom.
>>>>>>> b9e39b7c
 */
class CollectionsGrid extends Component {
  requiredRefs = ['items'];

  // Threshold distance from bottom (in pixels) to trigger sticky behavior
  static BOTTOM_THRESHOLD = 100;
  static STICKY_BOTTOM_OFFSET = 40; // pixels from screen bottom when sticky

<<<<<<< HEAD
  // Instance state
  #isActive = false;
  #resizeObserver = null;
  #hasLogged = new Map(); // Track if item has already logged in current zone
=======
  #rafId = null;
  #itemStates = new WeakMap(); // Track whether each item is in the zone
>>>>>>> b9e39b7c

  connectedCallback() {
    super.connectedCallback();

    console.log('[CollectionsGrid] Connected', {
      itemCount: this.refs.items?.length
    });

    // Start tracking scroll
    window.addEventListener('scroll', this.#handleScroll, { passive: true });

<<<<<<< HEAD
    // Enable scroll tracking for debug logs on mobile
    if (isMobileBreakpoint()) {
      this.#enable();
    }
=======
    // Initial check
    this.#updateTitlePositions();
>>>>>>> b9e39b7c
  }

  disconnectedCallback() {
    super.disconnectedCallback();
    console.log('[CollectionsGrid] Disconnected');

    window.removeEventListener('scroll', this.#handleScroll);

    if (this.#rafId) {
      cancelAnimationFrame(this.#rafId);
    }
  }

  updatedCallback() {
    super.updatedCallback();
    console.log('[CollectionsGrid] Updated');
  }

  #handleScroll = () => {
    // Cancel previous frame
    if (this.#rafId) {
      cancelAnimationFrame(this.#rafId);
    }

    // Schedule new check
    this.#rafId = requestAnimationFrame(() => {
      this.#updateTitlePositions();
      this.#rafId = null;
    });
  };

<<<<<<< HEAD
    console.log('[CollectionsGrid] Disabled');
  }

#handleResize = () => {
  if (!this.#isActive) return;

  requestAnimationFrame(() => {
    this.#updateAllInstances();
  });
};
=======
  #updateTitlePositions() {
    const viewportHeight = window.innerHeight;
    const screenBottom = viewportHeight;
    const stickyItems = [];

    // Step 1: Determine which titles should be sticky
    for (const item of this.refs.items || []) {
      const content = item.querySelector('.collections-grid__content');
      if (!content) continue;

      const itemRect = item.getBoundingClientRect();
      const contentRect = content.getBoundingClientRect();

      // Check if content bottom is near screen bottom AND image is still visible
      const contentBottom = contentRect.bottom;
      const distanceFromScreenBottom = screenBottom - contentBottom;
      const isImageVisible = itemRect.bottom > 0 && itemRect.top < viewportHeight;

      const shouldBeSticky =
        Math.abs(distanceFromScreenBottom) < CollectionsGrid.BOTTOM_THRESHOLD &&
        isImageVisible &&
        itemRect.bottom > CollectionsGrid.STICKY_BOTTOM_OFFSET;

      const wasInZone = this.#itemStates.get(item) || false;

      // Debug logging on state change
      if (shouldBeSticky !== wasInZone) {
        const titleElement = content.querySelector('.collections-grid__title');
        const titleText = titleElement ? titleElement.textContent.trim() : 'Unknown';

        if (shouldBeSticky) {
          console.log('[CollectionsGrid] ✅ Title ENTERED bottom zone:', {
            title: titleText,
            contentBottom: Math.round(contentBottom),
            screenBottom: Math.round(screenBottom),
            distanceFromBottom: Math.round(distanceFromScreenBottom)
          });
        } else {
          console.log('[CollectionsGrid] ❌ Title EXITED bottom zone:', {
            title: titleText
          });
        }
>>>>>>> b9e39b7c

        this.#itemStates.set(item, shouldBeSticky);
      }

<<<<<<< HEAD
  #handleScroll = () => {
    if (!isMobileBreakpoint()) return;
=======
      if (shouldBeSticky) {
        stickyItems.push({ item, content, itemRect, contentRect });
      }
>>>>>>> b9e39b7c

      // Apply or remove sticky class
      content.classList.toggle('is-sticky', shouldBeSticky);
    }

<<<<<<< HEAD
    // Schedule new frame
    CollectionsGrid.rafId = requestAnimationFrame(() => {
      this.#updateAllInstances();
      CollectionsGrid.rafId = null;
    });
  };

  #updateAllInstances() {
    const viewportHeight = window.innerHeight;
    const viewportBottom = viewportHeight;
    const bottomThreshold = 100; // Log when content is within 100px of screen bottom

    // Collect all items from all active instances in DOM order
    for (const instance of CollectionsGrid.instances) {
      if (!instance.#isActive) continue;

      // Batch read phase for this instance
      const itemData = (instance.refs.items || []).map((item, index) => {
        const content = item.querySelector('.collections-grid__content');
        if (!content) return null;

        return {
          content,
          rect: item.getBoundingClientRect(),
          contentRect: content.getBoundingClientRect(),
          contentHeight: content.offsetHeight,
          index
        };
      }).filter(Boolean);

      // Process items and add debug logs
      for (const data of itemData) {
        const contentBottom = data.contentRect.bottom;
        const contentTop = data.contentRect.top;
        const distanceFromBottom = viewportBottom - contentBottom;

        const isInZone = contentBottom > 0 && distanceFromBottom >= 0 && distanceFromBottom <= bottomThreshold;

        if (isInZone) {
          // Log only once when entering the zone
          if (!instance.#hasLogged.get(data.index)) {
            console.log('[CollectionsGrid] Content near screen bottom:', {
              itemIndex: data.index,
              contentBottom: Math.round(contentBottom),
              viewportBottom: Math.round(viewportBottom),
              distanceFromBottom: Math.round(distanceFromBottom),
              contentTop: Math.round(contentTop),
              contentHeight: data.contentHeight,
              isVisible: contentTop < viewportHeight && contentBottom > 0
            });
            instance.#hasLogged.set(data.index, true);
          }
        } else {
          // Reset when leaving the zone so it can log again next time
          if (instance.#hasLogged.get(data.index)) {
            instance.#hasLogged.set(data.index, false);
          }
        }
=======
    // Step 2: Handle overlaps between sticky titles
    if (stickyItems.length > 1) {
      this.#handleOverlaps(stickyItems, screenBottom);
    } else {
      // No overlaps, ensure all items are visible
      for (const item of this.refs.items || []) {
        const content = item.querySelector('.collections-grid__content');
        if (content) {
          content.classList.remove('is-hidden');
        }
      }
    }
  }

  #handleOverlaps(stickyItems, screenBottom) {
    const stickyPosition = screenBottom - CollectionsGrid.STICKY_BOTTOM_OFFSET;

    // Determine which image is "active" - the one whose bounds contain the sticky position
    let activeItem = null;

    for (const { item, itemRect } of stickyItems) {
      // Check if sticky position falls within this image's vertical bounds
      if (stickyPosition >= itemRect.top && stickyPosition <= itemRect.bottom) {
        activeItem = item;
        break;
      }
    }

    // If no active item found (edge case), use the one closest to sticky position
    if (!activeItem) {
      let minDistance = Infinity;
      for (const { item, itemRect } of stickyItems) {
        const distance = Math.min(
          Math.abs(stickyPosition - itemRect.top),
          Math.abs(stickyPosition - itemRect.bottom)
        );
        if (distance < minDistance) {
          minDistance = distance;
          activeItem = item;
        }
      }
    }

    // Show only the active item's title, hide others
    for (const { item, content } of stickyItems) {
      const shouldHide = item !== activeItem;
      content.classList.toggle('is-hidden', shouldHide);

      if (shouldHide) {
        const titleElement = content.querySelector('.collections-grid__title');
        const titleText = titleElement ? titleElement.textContent.trim() : 'Unknown';
        console.log('[CollectionsGrid] 🙈 Title HIDDEN due to overlap:', { title: titleText });
>>>>>>> b9e39b7c
      }
    }
  }
}

customElements.define('collections-grid-component', CollectionsGrid);<|MERGE_RESOLUTION|>--- conflicted
+++ resolved
@@ -3,29 +3,15 @@
 /**
  * CollectionsGrid component
  *
-<<<<<<< HEAD
- * Tracks collection grid scroll position and logs debug information
- * when content elements are near the screen bottom on mobile.
-=======
- * Handles title repositioning when approaching screen bottom.
->>>>>>> b9e39b7c
+ * Shows a sticky title at the bottom on mobile that updates based on
+ * which collection image is currently visible at that position.
  */
 class CollectionsGrid extends Component {
   requiredRefs = ['items'];
 
-  // Threshold distance from bottom (in pixels) to trigger sticky behavior
-  static BOTTOM_THRESHOLD = 100;
-  static STICKY_BOTTOM_OFFSET = 40; // pixels from screen bottom when sticky
-
-<<<<<<< HEAD
-  // Instance state
-  #isActive = false;
-  #resizeObserver = null;
-  #hasLogged = new Map(); // Track if item has already logged in current zone
-=======
   #rafId = null;
-  #itemStates = new WeakMap(); // Track whether each item is in the zone
->>>>>>> b9e39b7c
+  #stickyTitle = null;
+  #currentActiveItem = null;
 
   connectedCallback() {
     super.connectedCallback();
@@ -34,18 +20,15 @@
       itemCount: this.refs.items?.length
     });
 
+    // Create sticky title element for mobile
+    this.#createStickyTitle();
+
     // Start tracking scroll
     window.addEventListener('scroll', this.#handleScroll, { passive: true });
+    window.addEventListener('resize', this.#handleScroll, { passive: true });
 
-<<<<<<< HEAD
-    // Enable scroll tracking for debug logs on mobile
-    if (isMobileBreakpoint()) {
-      this.#enable();
-    }
-=======
     // Initial check
-    this.#updateTitlePositions();
->>>>>>> b9e39b7c
+    this.#updateStickyTitle();
   }
 
   disconnectedCallback() {
@@ -53,15 +36,38 @@
     console.log('[CollectionsGrid] Disconnected');
 
     window.removeEventListener('scroll', this.#handleScroll);
+    window.removeEventListener('resize', this.#handleScroll);
 
     if (this.#rafId) {
       cancelAnimationFrame(this.#rafId);
+    }
+
+    // Remove sticky title
+    if (this.#stickyTitle && this.#stickyTitle.parentNode) {
+      this.#stickyTitle.remove();
     }
   }
 
   updatedCallback() {
     super.updatedCallback();
     console.log('[CollectionsGrid] Updated');
+    this.#updateStickyTitle();
+  }
+
+  #createStickyTitle() {
+    this.#stickyTitle = document.createElement('div');
+    this.#stickyTitle.className = 'collections-grid__sticky-title';
+    this.#stickyTitle.innerHTML = `
+      <a href="#" class="collections-grid__sticky-link">
+        <h2 class="collections-grid__sticky-text"></h2>
+        <div class="collections-grid__sticky-arrow">
+          <svg width="24" height="24" viewBox="0 0 24 24" fill="none" xmlns="http://www.w3.org/2000/svg">
+            <path d="M5 12H19M19 12L12 5M19 12L12 19" stroke="currentColor" stroke-width="2" stroke-linecap="round" stroke-linejoin="round"/>
+          </svg>
+        </div>
+      </a>
+    `;
+    this.appendChild(this.#stickyTitle);
   }
 
   #handleScroll = () => {
@@ -72,196 +78,93 @@
 
     // Schedule new check
     this.#rafId = requestAnimationFrame(() => {
-      this.#updateTitlePositions();
+      this.#updateStickyTitle();
       this.#rafId = null;
     });
   };
 
-<<<<<<< HEAD
-    console.log('[CollectionsGrid] Disabled');
-  }
+  #updateStickyTitle() {
+    if (!this.#stickyTitle) return;
 
-#handleResize = () => {
-  if (!this.#isActive) return;
+    // Check if mobile (you can adjust this breakpoint)
+    const isMobile = window.innerWidth < 750;
 
-  requestAnimationFrame(() => {
-    this.#updateAllInstances();
-  });
-};
-=======
-  #updateTitlePositions() {
-    const viewportHeight = window.innerHeight;
-    const screenBottom = viewportHeight;
-    const stickyItems = [];
-
-    // Step 1: Determine which titles should be sticky
-    for (const item of this.refs.items || []) {
-      const content = item.querySelector('.collections-grid__content');
-      if (!content) continue;
-
-      const itemRect = item.getBoundingClientRect();
-      const contentRect = content.getBoundingClientRect();
-
-      // Check if content bottom is near screen bottom AND image is still visible
-      const contentBottom = contentRect.bottom;
-      const distanceFromScreenBottom = screenBottom - contentBottom;
-      const isImageVisible = itemRect.bottom > 0 && itemRect.top < viewportHeight;
-
-      const shouldBeSticky =
-        Math.abs(distanceFromScreenBottom) < CollectionsGrid.BOTTOM_THRESHOLD &&
-        isImageVisible &&
-        itemRect.bottom > CollectionsGrid.STICKY_BOTTOM_OFFSET;
-
-      const wasInZone = this.#itemStates.get(item) || false;
-
-      // Debug logging on state change
-      if (shouldBeSticky !== wasInZone) {
-        const titleElement = content.querySelector('.collections-grid__title');
-        const titleText = titleElement ? titleElement.textContent.trim() : 'Unknown';
-
-        if (shouldBeSticky) {
-          console.log('[CollectionsGrid] ✅ Title ENTERED bottom zone:', {
-            title: titleText,
-            contentBottom: Math.round(contentBottom),
-            screenBottom: Math.round(screenBottom),
-            distanceFromBottom: Math.round(distanceFromScreenBottom)
-          });
-        } else {
-          console.log('[CollectionsGrid] ❌ Title EXITED bottom zone:', {
-            title: titleText
-          });
-        }
->>>>>>> b9e39b7c
-
-        this.#itemStates.set(item, shouldBeSticky);
-      }
-
-<<<<<<< HEAD
-  #handleScroll = () => {
-    if (!isMobileBreakpoint()) return;
-=======
-      if (shouldBeSticky) {
-        stickyItems.push({ item, content, itemRect, contentRect });
-      }
->>>>>>> b9e39b7c
-
-      // Apply or remove sticky class
-      content.classList.toggle('is-sticky', shouldBeSticky);
+    if (!isMobile) {
+      this.#stickyTitle.classList.remove('is-visible');
+      return;
     }
 
-<<<<<<< HEAD
-    // Schedule new frame
-    CollectionsGrid.rafId = requestAnimationFrame(() => {
-      this.#updateAllInstances();
-      CollectionsGrid.rafId = null;
-    });
-  };
+    const viewportHeight = window.innerHeight;
+    const stickyPosition = viewportHeight - 40; // 40px from bottom
 
-  #updateAllInstances() {
-    const viewportHeight = window.innerHeight;
-    const viewportBottom = viewportHeight;
-    const bottomThreshold = 100; // Log when content is within 100px of screen bottom
+    let activeItem = null;
+    let maxOverlap = 0;
 
-    // Collect all items from all active instances in DOM order
-    for (const instance of CollectionsGrid.instances) {
-      if (!instance.#isActive) continue;
+    // Find which collection item is most visible at the sticky position
+    for (const item of this.refs.items || []) {
+      const rect = item.getBoundingClientRect();
 
-      // Batch read phase for this instance
-      const itemData = (instance.refs.items || []).map((item, index) => {
-        const content = item.querySelector('.collections-grid__content');
-        if (!content) return null;
+      // Check if the item is visible in viewport
+      if (rect.bottom > 0 && rect.top < viewportHeight) {
+        // Calculate how much the sticky position overlaps with this item
+        const overlapTop = Math.max(rect.top, 0);
+        const overlapBottom = Math.min(rect.bottom, viewportHeight);
+        const overlap = overlapBottom - overlapTop;
 
-        return {
-          content,
-          rect: item.getBoundingClientRect(),
-          contentRect: content.getBoundingClientRect(),
-          contentHeight: content.offsetHeight,
-          index
-        };
-      }).filter(Boolean);
-
-      // Process items and add debug logs
-      for (const data of itemData) {
-        const contentBottom = data.contentRect.bottom;
-        const contentTop = data.contentRect.top;
-        const distanceFromBottom = viewportBottom - contentBottom;
-
-        const isInZone = contentBottom > 0 && distanceFromBottom >= 0 && distanceFromBottom <= bottomThreshold;
-
-        if (isInZone) {
-          // Log only once when entering the zone
-          if (!instance.#hasLogged.get(data.index)) {
-            console.log('[CollectionsGrid] Content near screen bottom:', {
-              itemIndex: data.index,
-              contentBottom: Math.round(contentBottom),
-              viewportBottom: Math.round(viewportBottom),
-              distanceFromBottom: Math.round(distanceFromBottom),
-              contentTop: Math.round(contentTop),
-              contentHeight: data.contentHeight,
-              isVisible: contentTop < viewportHeight && contentBottom > 0
-            });
-            instance.#hasLogged.set(data.index, true);
+        // Check if sticky position is within this item
+        if (stickyPosition >= rect.top && stickyPosition <= rect.bottom) {
+          // This item contains the sticky position
+          if (overlap > maxOverlap) {
+            maxOverlap = overlap;
+            activeItem = item;
           }
-        } else {
-          // Reset when leaving the zone so it can log again next time
-          if (instance.#hasLogged.get(data.index)) {
-            instance.#hasLogged.set(data.index, false);
-          }
-        }
-=======
-    // Step 2: Handle overlaps between sticky titles
-    if (stickyItems.length > 1) {
-      this.#handleOverlaps(stickyItems, screenBottom);
-    } else {
-      // No overlaps, ensure all items are visible
-      for (const item of this.refs.items || []) {
-        const content = item.querySelector('.collections-grid__content');
-        if (content) {
-          content.classList.remove('is-hidden');
-        }
-      }
-    }
-  }
-
-  #handleOverlaps(stickyItems, screenBottom) {
-    const stickyPosition = screenBottom - CollectionsGrid.STICKY_BOTTOM_OFFSET;
-
-    // Determine which image is "active" - the one whose bounds contain the sticky position
-    let activeItem = null;
-
-    for (const { item, itemRect } of stickyItems) {
-      // Check if sticky position falls within this image's vertical bounds
-      if (stickyPosition >= itemRect.top && stickyPosition <= itemRect.bottom) {
-        activeItem = item;
-        break;
-      }
-    }
-
-    // If no active item found (edge case), use the one closest to sticky position
-    if (!activeItem) {
-      let minDistance = Infinity;
-      for (const { item, itemRect } of stickyItems) {
-        const distance = Math.min(
-          Math.abs(stickyPosition - itemRect.top),
-          Math.abs(stickyPosition - itemRect.bottom)
-        );
-        if (distance < minDistance) {
-          minDistance = distance;
-          activeItem = item;
         }
       }
     }
 
-    // Show only the active item's title, hide others
-    for (const { item, content } of stickyItems) {
-      const shouldHide = item !== activeItem;
-      content.classList.toggle('is-hidden', shouldHide);
+    // Update sticky title if active item changed
+    if (activeItem !== this.#currentActiveItem) {
+      this.#currentActiveItem = activeItem;
 
-      if (shouldHide) {
-        const titleElement = content.querySelector('.collections-grid__title');
-        const titleText = titleElement ? titleElement.textContent.trim() : 'Unknown';
-        console.log('[CollectionsGrid] 🙈 Title HIDDEN due to overlap:', { title: titleText });
->>>>>>> b9e39b7c
+      if (activeItem) {
+        const titleElement = activeItem.querySelector('.collections-grid__title');
+        const linkElement = activeItem.querySelector('.collections-grid__link');
+        const titleText = titleElement ? titleElement.textContent.trim() : '';
+        const href = linkElement ? linkElement.getAttribute('href') : '#';
+
+        const stickyText = this.#stickyTitle.querySelector('.collections-grid__sticky-text');
+        const stickyLink = this.#stickyTitle.querySelector('.collections-grid__sticky-link');
+
+        if (stickyText) stickyText.textContent = titleText;
+        if (stickyLink) stickyLink.setAttribute('href', href);
+
+        // Copy styles from the original title element
+        if (titleElement && stickyText) {
+          const computedStyle = window.getComputedStyle(titleElement);
+          stickyText.style.fontSize = computedStyle.fontSize;
+          stickyText.style.color = computedStyle.color;
+          stickyText.style.fontWeight = computedStyle.fontWeight;
+          stickyText.style.textTransform = computedStyle.textTransform;
+          stickyText.style.letterSpacing = computedStyle.letterSpacing;
+          stickyText.style.lineHeight = computedStyle.lineHeight;
+        }
+
+        // Copy arrow color from the original arrow element
+        const arrowElement = activeItem.querySelector('.collections-grid__arrow');
+        const stickyArrow = this.#stickyTitle.querySelector('.collections-grid__sticky-arrow');
+        if (arrowElement && stickyArrow) {
+          const arrowStyle = window.getComputedStyle(arrowElement);
+          stickyArrow.style.color = arrowStyle.color;
+        }
+
+        this.#stickyTitle.classList.add('is-visible');
+
+        console.log('[CollectionsGrid] Sticky title updated:', {
+          title: titleText,
+          href: href
+        });
+      } else {
+        this.#stickyTitle.classList.remove('is-visible');
       }
     }
   }
